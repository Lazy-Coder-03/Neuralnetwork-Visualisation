<!DOCTYPE html>
<html lang="en">
<head>
    <meta charset="UTF-8">
    <meta name="viewport" content="width=device-width, initial-scale=1.0">
    <title>Neural Network Visualization Platform</title>
    <script src="https://cdn.tailwindcss.com"></script>
    <script src="https://cdnjs.cloudflare.com/ajax/libs/p5.js/1.9.4/p5.js"></script>
    <link href="https://fonts.googleapis.com/css2?family=Inter:wght@300;400;500;600;700&family=JetBrains+Mono:wght@400;500&display=swap" rel="stylesheet">
    <script>
        tailwind.config = {
            theme: {
                extend: {
                    fontFamily: {
                        'sans': ['Inter', 'system-ui', 'sans-serif'],
                        'mono': ['JetBrains Mono', 'monospace']
                    },
                    colors: {
                        'neural': {
                            50: '#f8fafc',
                            100: '#f1f5f9',
                            200: '#e2e8f0',
                            300: '#cbd5e1',
                            400: '#94a3b8',
                            500: '#64748b',
                            600: '#475569',
                            700: '#334155',
                            800: '#1e293b',
                            900: '#0f172a',
                            950: '#020617'
                        }
                    }
                },
                // Add this custom configuration for the grid layout
                gridTemplateColumns: {
                    '3-col': '1fr 2fr 1fr',
                }
            },
        }
    </script>
    <style>
        * {
            -webkit-font-smoothing: antialiased;
            -moz-osx-font-smoothing: grayscale;
        }
        
        body {
            font-family: 'Inter', system-ui, -apple-system, sans-serif;
            background: linear-gradient(135deg, #0f172a 0%, #1e293b 100%);
            min-height: 100vh;
        }
        
        .glass-panel {
            background: rgba(30, 41, 59, 0.8);
            backdrop-filter: blur(20px);
            border: 1px solid rgba(148, 163, 184, 0.1);
            box-shadow: 
                0 20px 25px -5px rgba(0, 0, 0, 0.1),
                0 10px 10px -5px rgba(0, 0, 0, 0.04),
                inset 0 1px 0 0 rgba(148, 163, 184, 0.1);
        }
        
        .neural-canvas {
            border-radius: 12px;
            box-shadow: 
                0 25px 50px -12px rgba(0, 0, 0, 0.25),
                inset 0 1px 0 rgba(148, 163, 184, 0.1);
            background: linear-gradient(135deg, #1e293b 0%, #334155 100%);
        }
        
        /* Set fixed dimensions for the canvas container */
        #p5-canvas-container {
            width: 600px;
            height: 400px;
            margin: 0 auto; /* Center the container */
        }

        .control-button {
            background: linear-gradient(135deg, #3b82f6, #6366f1);
            transition: all 0.3s cubic-bezier(0.4, 0, 0.2, 1);
            position: relative;
            overflow: hidden;
        }
        
        .control-button:hover {
            transform: translateY(-2px);
            box-shadow: 0 10px 25px rgba(59, 130, 246, 0.3);
        }
        
        .control-button:active {
            transform: translateY(0);
        }
        
        .control-button::before {
            content: '';
            position: absolute;
            top: 0;
            left: -100%;
            width: 100%;
            height: 100%;
            background: linear-gradient(90deg, transparent, rgba(255, 255, 255, 0.2), transparent);
            transition: left 0.5s;
        }
        
        .control-button:hover::before {
            left: 100%;
        }
        
        .danger-button {
            background: linear-gradient(135deg, #ef4444, #dc2626);
        }
        
        .danger-button:hover {
            box-shadow: 0 10px 25px rgba(239, 68, 68, 0.3);
        }
        
        .success-button {
            background: linear-gradient(135deg, #10b981, #059669);
        }
        
        .success-button:hover {
            box-shadow: 0 10px 25px rgba(16, 185, 129, 0.3);
        }
        
        .data-table {
            border-collapse: separate;
            border-spacing: 0;
            overflow: hidden;
            border-radius: 8px;
            border: 1px solid rgba(148, 163, 184, 0.1);
        }
        
        .data-table th {
            background: rgba(51, 65, 85, 0.5);
            backdrop-filter: blur(10px);
        }
        
        .data-table td {
            background: rgba(30, 41, 59, 0.3);
            backdrop-filter: blur(5px);
        }
        
        .data-table tr:hover td {
            background: rgba(51, 65, 85, 0.5);
        }
        
        .metric-card {
            background: linear-gradient(135deg, rgba(59, 130, 246, 0.1), rgba(99, 102, 241, 0.1));
            border: 1px solid rgba(59, 130, 246, 0.2);
            position: relative;
            overflow: hidden;
        }
        
        .metric-card::before {
            content: '';
            position: absolute;
            top: 0;
            left: 0;
            right: 0;
            height: 2px;
            background: linear-gradient(90deg, #3b82f6, #6366f1, #8b5cf6);
        }
        
        .custom-slider {
            -webkit-appearance: none;
            appearance: none;
            height: 6px;
            border-radius: 3px;
            background: rgba(148, 163, 184, 0.3);
            outline: none;
        }
        
        .custom-slider::-webkit-slider-thumb {
            -webkit-appearance: none;
            appearance: none;
            width: 20px;
            height: 20px;
            border-radius: 50%;
            background: linear-gradient(135deg, #3b82f6, #6366f1);
            cursor: pointer;
            box-shadow: 0 4px 12px rgba(59, 130, 246, 0.3);
            transition: all 0.3s ease;
        }
        
        .custom-slider::-webkit-slider-thumb:hover {
            transform: scale(1.1);
            box-shadow: 0 6px 16px rgba(59, 130, 246, 0.4);
        }
<<<<<<< HEAD
        
=======
>>>>>>> a989fbcc
        .fixed-message-container {
            position: fixed;
            bottom: 20px;
            left: 20px;
            z-index: 1000;
            display: flex;
<<<<<<< HEAD
            flex-direction: column-reverse; /* Stacks new messages on top */
=======
            flex-direction: column-reverse;
>>>>>>> a989fbcc
            gap: 10px;
            max-width: 350px;
        }

        .message-card {
            background-color: rgba(30, 41, 59, 0.9);
            backdrop-filter: blur(10px);
            border-radius: 8px;
            padding: 12px;
            box-shadow: 0 4px 12px rgba(0, 0, 0, 0.2);
            border: 1px solid rgba(148, 163, 184, 0.2);
            transition: all 0.3s ease-out;
            transform: translateY(0);
<<<<<<< HEAD
            opacity: 1; /* Ensure initial state is visible */
=======
>>>>>>> a989fbcc
        }
    
        .message-card.hidden {
            opacity: 0;
            transform: translateY(20px);
        }
<<<<<<< HEAD

=======
            
>>>>>>> a989fbcc
        .custom-select {
            background-position: right 0.5rem center;
            background-repeat: no-repeat;
            background-size: 1.5em 1.5em;
            padding-right: 2.5rem;
        }
        
        .pulse-animation {
            animation: pulse 2s cubic-bezier(0.4, 0, 0.6, 1) infinite;
        }
        
        @keyframes pulse {
            0%, 100% { opacity: 1; }
            50% { opacity: 0.7; }
        }
        
        .slide-in {
            animation: slideIn 0.3s ease-out;
        }
        
        @keyframes slideIn {
            from {
                opacity: 0;
                transform: translateY(-10px);
            }
            to {
                opacity: 1;
                transform: translateY(0);
            }
        }
        
        /* Mobile optimizations */
        @media (max-width: 768px) {
            .glass-panel {
                margin: 0.5rem;
                padding: 1rem;
            }
            
            .control-button {
                padding: 0.75rem 1rem;
                font-size: 0.875rem;
            }
            
            .metric-card {
                padding: 1rem;
            }
            
            .mobile-canvas {
                width: 100% !important;
                height: 400px !important;
            }
        }
        
        @media (max-width: 640px) {
            .mobile-canvas {
                height: 300px !important;
            }
        }
        
        /* Desktop canvas sizing */
        @media (min-width: 1024px) {
            .desktop-canvas {
                width: 700px !important;
                height: 500px !important;
            }
        }
        
        /* Tablet canvas sizing */
        @media (min-width: 768px) and (max-width: 1023px) {
            .tablet-canvas {
                width: 600px !important;
                height: 450px !important;
            }
        }
        
        /* Scrollbar styling */
        ::-webkit-scrollbar {
            width: 8px;
            height: 8px;
        }
        
        ::-webkit-scrollbar-track {
            background: rgba(30, 41, 59, 0.5);
            border-radius: 4px;
        }
        
        ::-webkit-scrollbar-thumb {
            background: rgba(59, 130, 246, 0.6);
            border-radius: 4px;
        }
        
        ::-webkit-scrollbar-thumb:hover {
            background: rgba(59, 130, 246, 0.8);
        }
        
        /* Layer input styling */
        .layer-input-group {
            display: flex;
            align-items: center;
            gap: 0.5rem;
            margin-bottom: 0.5rem;
        }
        
        .layer-input-group input[type="number"] {
            flex-grow: 1;
            max-width: 80px;
        }
        
        .remove-layer-btn {
            width: 32px;
            height: 32px;
            border-radius: 50%;
            display: flex;
            align-items: center;
            justify-content: center;
            font-size: 18px;
            line-height: 1;
            background: linear-gradient(135deg, #ef4444, #dc2626);
            color: white;
            border: none;
            cursor: pointer;
            transition: all 0.3s ease;
        }
        
        .remove-layer-btn:hover {
            transform: scale(1.1);
            box-shadow: 0 4px 12px rgba(239, 68, 68, 0.3);
        }
    </style>
</head>
<body class="bg-neural-900 text-neural-100 min-h-screen">
    <div id="training-message-container" class="fixed-message-container"></div>
    <header class="glass-panel border-b border-neural-700/50">
        <div class="max-w-7xl mx-auto px-4 sm:px-6 lg:px-8 py-6">
            <div class="flex items-center justify-between">
                <div class="flex items-center space-x-4">
                    <div class="w-10 h-10 bg-gradient-to-br from-blue-500 to-purple-600 rounded-lg flex items-center justify-center">
                        <svg class="w-6 h-6 text-white" fill="none" stroke="currentColor" viewBox="0 0 24 24">
                            <path stroke-linecap="round" stroke-linejoin="round" stroke-width="2" d="M9 3v2m6-2v2M9 19v2m6-2v2M5 9H3m2 6H3m18-6h-2m2 6h-2M7 19h10a2 2 0 002-2V7a2 2 0 00-2-2H7a2 2 0 00-2 2v10a2 2 0 002 2zM9 9h6v6H9V9z"/>
                        </svg>
                    </div>
                    <div>
                        <h1 class="text-xl md:text-3xl font-bold bg-gradient-to-r from-blue-400 to-purple-500 bg-clip-text text-transparent">
                            Neural Network Visualization
                        </h1>
                        <p class="text-neural-400 text-xs md:text-base">Interactive deep learning visualization platform</p>
                    </div>
                </div>
                <div class="hidden md:flex items-center space-x-4">
                    <div class="metric-card rounded-lg px-4 py-2">
                        <div class="text-xs text-neural-400 uppercase tracking-wide">Status</div>
                        <div id="training-status" class="text-sm font-semibold text-green-400">Ready</div>
                    </div>
                </div>
            </div>
        </div>
    </header>

    <main class="max-w-7xl mx-auto px-2 sm:px-6 lg:px-8 py-4 md:py-8">
        <div class="grid grid-cols-1 lg:grid-cols-3 gap-4 md:gap-6 items-start">
            <div class="flex flex-col space-y-4 md:space-y-5 order-2 lg:order-1">
                <div class="glass-panel rounded-xl p-4 md:p-6 h-fit">
                    <h2 class="text-lg md:text-xl font-semibold mb-4 text-neural-100">Current Prediction</h2>
                    <div class="space-y-4">
                        <table class="data-table w-full text-xs md:text-sm">
                            <tbody>
                                <tr>
                                    <td class="px-2 md:px-3 py-2 font-medium text-neural-300">Input</td>
                                    <td id="input-val" class="px-2 md:px-3 py-2 font-mono text-neural-100 text-xs">-</td>
                                </tr>
                                <tr>
                                    <td class="px-2 md:px-3 py-2 font-medium text-neural-300">Predicted</td>
                                    <td id="predicted-output-val" class="px-2 md:px-3 py-2 font-mono text-blue-400 text-xs">-</td>
                                </tr>
                                <tr>
                                    <td class="px-2 md:px-3 py-2 font-medium text-neural-300">Target</td>
                                    <td id="target-output-val" class="px-2 md:px-3 py-2 font-mono text-green-400 text-xs">-</td>
                                </tr>
                            </tbody>
                        </table>
                    </div>
                </div>
                <div class="glass-panel rounded-xl p-4 md:p-6 flex-1">
                    <h2 class="text-lg md:text-xl font-semibold mb-4 text-neural-100">Node Details</h2>
                    <div id="selected-node-info" class="text-xs md:text-sm text-neural-300 h-full">
                        <div class="flex flex-col items-center justify-center py-8 md:py-12 text-center h-full min-h-[200px]">
                            <svg class="w-8 md:w-12 h-8 md:h-12 text-neural-500 mb-2 md:mb-3" fill="none" stroke="currentColor" viewBox="0 0 24 24">
                                <path stroke-linecap="round" stroke-linejoin="round" stroke-width="1.5" d="M15 15l-2 5L9 9l11 4-5 2zm0 0l5 5M7.188 2.239l.777 2.897M5.136 7.965l-2.898-.777M13.95 4.05l-2.122 2.122m-5.657 5.656l-2.12 2.122"/>
                            </svg>
                            <p class="text-neutral-400 text-xs md:text-sm">Click on any node to view detailed information</p>
                        </div>
                    </div>
                </div>
            </div>

            <div class="flex flex-col space-y-4 md:space-y-5 order-1 lg:order-2">
                <div class="glass-panel rounded-xl p-4 md:p-6 h-fit">
                    <div class="flex items-center justify-between mb-4">
                        <h2 class="text-lg md:text-xl font-semibold text-neural-100">Network Visualization</h2>
                        <div class="flex items-center space-x-2">
                            <div class="w-2 h-2 bg-green-400 rounded-full pulse-animation"></div>
                            <span class="text-xs md:text-sm text-neural-400">Live</span>
                        </div>
                    </div>
                    <div id="p5-canvas-container" class="neural-canvas"></div>
                </div>
                <div class="glass-panel rounded-xl p-4 md:p-6 h-fit">
                    <h2 class="text-lg md:text-xl font-semibold mb-4 text-neural-100">Architecture</h2>
                    <div class="flex flex-col md:flex-row md:space-x-6">
                        <div class="md:w-1/2">
                            <p class="text-xs md:text-sm text-neural-400 mb-2">
                                Modify network layers (Max 20 nodes per layer)
                            </p>
                            <div id="hidden-layers-container" class="space-y-2"></div>
                            <div class="flex space-x-2 mt-4">
                                <button id="add-layer-btn" class="control-button flex-1 py-1.5 md:py-2 px-2 md:px-3 rounded-lg text-xs md:text-sm font-medium text-white">
                                    Add Layer
                                </button>
                                <button id="update-arch-btn" class="success-button flex-1 py-1.5 md:py-2 px-2 md:px-3 rounded-lg text-xs md:text-sm font-medium text-white">
                                    Update
                                </button>
                            </div>
                        </div>
                        <div class="md:w-1/2 mt-4 md:mt-0">
                            <h4 class="text-sm md:text-md font-semibold text-neural-300">Activation Functions</h4>
                            <div id="activation-functions-container" class="space-y-2 pt-2"></div>
                        </div>
                    </div>
                </div>
            </div>

            <div class="flex flex-col space-y-4 md:space-y-5 order-3 lg:order-3">
                <div class="glass-panel rounded-xl p-4 md:p-6 h-fit">
                    <h2 class="text-lg md:text-xl font-semibold mb-4 text-neural-100">Dataset Configuration</h2>
                    <div class="space-y-4">
                        <div>
                            <label class="block text-xs md:text-sm font-medium text-neural-300 mb-2">Training Dataset</label>
                            <select id="dataset-select" class="custom-select w-full px-3 py-2 bg-neural-700/50 border border-neural-600/50 rounded-lg focus:ring-2 focus:ring-blue-500 focus:border-border-transparent text-neural-100 text-sm">
                                <option>Loading datasets...</option>
                            </select>
                        </div>
                        <div>
                            <label class="block text-xs md:text-sm font-medium text-neural-300 mb-2">Test Case</label>
                            <select id="test-data-select" class="custom-select w-full px-3 py-2 bg-neural-700/50 border border-neural-600/50 rounded-lg focus:ring-2 focus:ring-blue-500 focus:border-border-transparent text-neural-100 text-sm">
                                <option>Select test case...</option>
                            </select>
                        </div>
                    </div>
                </div>
                <div class="glass-panel rounded-xl p-4 md:p-6 h-fit">
                    <h2 class="text-lg md:text-xl font-semibold mb-4 text-neural-100">Training Controls</h2>
                    <div class="space-y-4">
                        <div>
                            <label class="block text-xs md:text-sm font-medium text-neural-300 mb-2">
                                Training Speed
                                <span id="epochs-val" class="text-blue-400 font-semibold">100</span> epochs/frame
                            </label>
                            <input type="range" id="epochs-slider" min="1" max="500" value="100" step="1" class="custom-slider w-full">
                        </div>
                        <button id="play-pause-btn" class="control-button w-full py-2 md:py-3 px-4 rounded-lg font-semibold text-white transition-all duration-300">
                            <span class="flex items-center justify-center space-x-2">
                                <svg id="play-icon" class="w-4 md:w-5 h-4 md:h-5" fill="currentColor" viewBox="0 0 20 20">
                                    <path fill-rule="evenodd" d="M10 18a8 8 0 100-16 8 8 0 000 16zM9.555 7.168A1 1 0 008 8v4a1 1 0 001.555.832l3-2a1 1 0 000-1.664l-3-2z" clip-rule="evenodd"/>
                                </svg>
                                <svg id="pause-icon" class="w-4 md:w-5 h-4 md:h-5 hidden" fill="currentColor" viewBox="0 0 20 20">
                                    <path fill-rule="evenodd" d="M18 10a8 8 0 11-16 0 8 8 0 0116 0zM7 8a1 1 0 012 0v4a1 1 0 11-2 0V8zm5-1a1 1 0 00-1 1v4a1 1 0 102 0V8a1 1 0 00-1-1z" clip-rule="evenodd"/>
                                </svg>
                                <span id="button-text" class="text-sm md:text-base">Start Training</span>
                            </span>
                        </button>
                    </div>
                </div>
            </div>
        </div>
    </main>
    <script src="Matrix.js"></script>
    <script src="NeuralNetwork.js"></script>
    <script src="NNvisual.js"></script>
    <script src="sketch.js"></script>
</body>
</html><|MERGE_RESOLUTION|>--- conflicted
+++ resolved
@@ -186,21 +186,14 @@
             transform: scale(1.1);
             box-shadow: 0 6px 16px rgba(59, 130, 246, 0.4);
         }
-<<<<<<< HEAD
-        
-=======
->>>>>>> a989fbcc
+        
         .fixed-message-container {
             position: fixed;
             bottom: 20px;
             left: 20px;
             z-index: 1000;
             display: flex;
-<<<<<<< HEAD
             flex-direction: column-reverse; /* Stacks new messages on top */
-=======
-            flex-direction: column-reverse;
->>>>>>> a989fbcc
             gap: 10px;
             max-width: 350px;
         }
@@ -214,21 +207,14 @@
             border: 1px solid rgba(148, 163, 184, 0.2);
             transition: all 0.3s ease-out;
             transform: translateY(0);
-<<<<<<< HEAD
             opacity: 1; /* Ensure initial state is visible */
-=======
->>>>>>> a989fbcc
         }
     
         .message-card.hidden {
             opacity: 0;
             transform: translateY(20px);
         }
-<<<<<<< HEAD
-
-=======
-            
->>>>>>> a989fbcc
+
         .custom-select {
             background-position: right 0.5rem center;
             background-repeat: no-repeat;
@@ -486,7 +472,7 @@
                                 Training Speed
                                 <span id="epochs-val" class="text-blue-400 font-semibold">100</span> epochs/frame
                             </label>
-                            <input type="range" id="epochs-slider" min="1" max="500" value="100" step="1" class="custom-slider w-full">
+                            <input type="range" id="epochs-slider" min="1" max="500" value="100" class="custom-slider w-full">
                         </div>
                         <button id="play-pause-btn" class="control-button w-full py-2 md:py-3 px-4 rounded-lg font-semibold text-white transition-all duration-300">
                             <span class="flex items-center justify-center space-x-2">
@@ -502,6 +488,7 @@
                     </div>
                 </div>
             </div>
+            <div id="training-message-container" class="space-y-2 h-fit col-span-1 lg:col-span-3"></div>
         </div>
     </main>
     <script src="Matrix.js"></script>
